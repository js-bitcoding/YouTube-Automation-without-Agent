--- conflicted
+++ resolved
@@ -1,350 +1,4 @@
-# import os
-# import datetime
-# from fastapi import HTTPException
-# from fastapi.responses import JSONResponse
-# from sqlalchemy.orm import Session
-# from chromadb import Client
-# from chromadb.config import Settings
-# from langchain_community.vectorstores import Chroma
-# from langchain_ollama import OllamaLLM, OllamaEmbeddings
-# from langchain.text_splitter import RecursiveCharacterTextSplitter
-# from langchain.schema import Document as LangchainDocument
-# from database.models import Group, Document, YouTubeVideo, ChatConversation, ChatHistory, User, Instruction
-# from utils.logging_utils import logger
-# from config import OLLAMA_EMBEDDING_MODEL, OLLAMA_RESPONSE_MODEL
-
-# # Setup
-# llm = OLLAMA_RESPONSE_MODEL
-# ollama_embeddings = OllamaEmbeddings(model="nomic-embed-text")
-# persist_dir = "./chroma_db"
-# os.makedirs(persist_dir, exist_ok=True)
-
-# # ---------------------------------------------
-# # 1. Fetch group documents, video transcripts
-# # ---------------------------------------------
-# def fetch_group_data(group_ids: list, db: Session):
-#     formatted_sections, tone_set, style_set, documents = [], set(), set(), []
-    
-#     for group_id in group_ids:
-#         try:
-#             group = db.query(Group).filter(Group.id == group_id).first()
-#             if not group:
-#                 logger.warning(f"Group with ID {group_id} not found.")
-#                 continue
-
-#             section = [f"\nGroup: {group.name or 'Unnamed Group'} (ID: {group.id})"]
-
-#             docs = db.query(Document).filter(Document.group_id == group_id).all()
-#             for doc in docs:
-#                 content = doc.content.strip().replace("\n", " ")
-#                 section.append(f"Document: {doc.filename}\n Full Content: {content}\n")
-#                 documents.append(doc.content)
-
-#             videos = db.query(YouTubeVideo).filter(YouTubeVideo.group_id == group_id).all()
-#             for video in videos:
-#                 transcript = video.transcript.strip().replace("\n", " ")
-#                 tone = video.tone or "Unknown"
-#                 style = video.style or "Unknown"
-#                 tone_set.add(tone.lower())
-#                 style_set.add(style.lower())
-#                 section.append(f"Video: {video.url}\n Transcript: {transcript}\n Tone: {tone}, Style: {style}\n")
-
-#             if len(section) > 1:
-#                 formatted_sections.append("\n".join(section))
-
-#         except Exception as e:
-#             logger.error(f"Error fetching group {group_id}: {str(e)}")
-#             continue
-
-#     return {
-#         "formatted": "\n\n".join(formatted_sections),
-#         "tones": list(tone_set),
-#         "styles": list(style_set),
-#         "documents": documents
-#     }
-
-# # ---------------------------------------------
-# # 2. Initialize Chroma Vector Store
-# # ---------------------------------------------
-
-# def split_text_into_chunks(text: str, max_chunks: int = 10) -> list:
-#     """
-#     Splits the input text into evenly sized chunks (by character count), preserving all content.
-
-#     Args:
-#         text (str): The full input text.
-#         max_chunks (int): The maximum number of chunks to return.
-
-#     Returns:
-#         list: A list of strings, each being a chunk of the input text.
-#     """
-#     text = text.strip()
-#     total_length = len(text)
-#     chunk_size = total_length // max_chunks + (1 if total_length % max_chunks else 0)
-#     return [text[i:i + chunk_size] for i in range(0, total_length, chunk_size)]
-
-
-# def initialize_chroma_store(group_data: dict, collection_name: str):
-#     try:
-        
-#         if "group_id" not in group_data:
-#             logger.error("Missing 'group_id' in group_data")
-#             raise ValueError("Missing 'group_id' in group_data")
-        
-#         # Combine all text content
-#         combined_documents = [group_data["formatted"]] + group_data["documents"]
-#         combined_text = "\n\n".join(combined_documents)
-
-#         # Split into max 10 chunks using equal size method
-#         raw_chunks = split_text_into_chunks(combined_text, max_chunks=10)
-#         all_chunks = [
-#     LangchainDocument(page_content=chunk, metadata={"group_id": group_data["group_id"]})
-    
-#     for chunk in raw_chunks
-# ]
-
-#         # Log chunk info and optionally test embeddings
-#         for i, chunk in enumerate(all_chunks):
-#             logger.info(f" Chunk {i+1}/{len(all_chunks)}: {len(chunk.page_content)} characters")
-#             try:
-#                 embedding = ollama_embeddings.embed_documents([chunk.page_content])
-#                 if embedding and embedding[0]:
-#                     logger.info(f" Embedded Chunk {i+1}: Vector Length = {len(embedding[0])}")
-#                 else:
-#                     logger.warning(f" Empty embedding for Chunk {i+1}")
-#             except Exception as e:
-#                 logger.error(f"Embedding error in Chunk {i+1}: {str(e)}")
-#                 raise
-
-#         # Create and persist Chroma vector store
-#         vectorstore = Chroma.from_documents(
-#     documents=all_chunks,
-#     embedding=ollama_embeddings,
-#     persist_directory=persist_dir,
-#     collection_name=collection_name
-# )
-
-#         vectorstore.persist()
-#         logger.info(f"✅ Chroma collection '{collection_name}' created and persisted successfully with {len(all_chunks)} chunks.")
-#         return vectorstore, all_chunks, collection_name
-
-#     except Exception as e:
-#         logger.error(f"Error initializing Chroma store: {str(e)}")
-#         raise HTTPException(status_code=500, detail="Error initializing Chroma store")
-
-# # ---------------------------------------------
-# # 3. Utility to Fetch VectorStore from ChromaDB
-# # ---------------------------------------------
-# def retrieve_vectorstore_from_chromadb(collection_name: str):
-#     return Chroma(
-#         collection_name=collection_name,
-#         persist_directory=persist_dir,
-#         embedding_function=ollama_embeddings
-#     )
-    
-# # ---------------------------------------------
-# # 4. Utility: Get ChromaDB Collection Name
-# # ---------------------------------------------
-# def get_chromadb_collection_name(group_ids, project_ids):
-#     if group_ids and project_ids:
-#         return f"project_{project_ids[0]}_group_{group_ids[0]}"
-#     raise HTTPException(status_code=400, detail="Invalid group/project IDs")
-
-# # ---------------------------------------------
-# # 5. Get Group + Project from Conversation
-# # ---------------------------------------------
-# def fetch_group_and_project_for_conversation(conversation_id: int, db: Session):
-#     conversation = db.query(ChatConversation).filter(
-#         ChatConversation.id == conversation_id,
-#         ChatConversation.is_deleted == False
-#     ).first()
-#     print(f"[Debug] Groups linked to conversation {conversation_id}: {[g.id for g in conversation.session.groups]}")
-
-#     if not conversation:
-#         raise HTTPException(status_code=404, detail="ChatConversation not found")
-
-#     session = conversation.session
-#     group_ids = [g.id for g in session.groups]
-#     project_ids = [g.project_id for g in session.groups]
-#     print(f"[Debug] Groups linked to conversation {conversation_id}: {[g.id for g in conversation.session.groups]}")
-
-#     if not group_ids or not project_ids:
-#         raise HTTPException(status_code=404, detail="Groups or Projects not found")
-
-#     return group_ids, project_ids
-
-# # ---------------------------------------------
-# # 6. Main Response Generator Function
-# # ---------------------------------------------
-
-# from collections import defaultdict
-# import re
-
-# def format_chunks_for_prompt(all_chunks, group_id_map):
-#     grouped_contents = defaultdict(set)
-
-#     for chunk in all_chunks:
-#         content = chunk.page_content.strip()
-#         cleaned_content = re.sub(r"^Formatted content for .*?\n+", "", content, flags=re.IGNORECASE).strip()
-
-#         # Deduplicate based on cleaned content
-#         grouped_contents[chunk.metadata.get("group_id")].add(cleaned_content)
-
-#     formatted = []
-#     for group_id, contents in grouped_contents.items():
-#         group_label = group_id_map.get(group_id, f"Group {group_id}" if group_id else "Unknown Group")
-
-#         # Combine all unique contents for this group
-#         group_text = "\n\n".join(sorted(contents))
-#         formatted.append(f"Formatted content for {group_label}\n\n{group_text}")
-
-#     return "\n\n---\n\n".join(formatted)
-
-# def generate_response_for_conversation(conversation_id: int, user_prompt: str, db: Session, current_user: User):
-#     try:
-#         # Check if it's a greeting
-#         if user_prompt.lower().strip() in ['hi', 'hello', 'hey', 'how are you']:
-#             response = "Hello! How can I assist you today?"
-#             return JSONResponse(content={
-#                 "response": response,
-#                 "conversation_id": conversation_id,
-#                 "user_message": user_prompt,
-#                 "assistant_message": response,
-#                 "history": []
-#             })
-
-#         # Fetch metadata
-#         group_ids, project_ids = fetch_group_and_project_for_conversation(conversation_id, db)
-#         print(f"[Debug] Group IDs retrieved: {group_ids}")
-#         for idx, g_id in enumerate(group_ids):
-#             print(f"[Debug] Group {idx+1} ID: {g_id}, Collection Name: project_{project_ids[0]}_group_{g_id}")
-
-#         group_info = fetch_group_data(group_ids, db)
-#         # collection_name = get_chromadb_collection_name(group_ids, project_ids)
-#         # vectorstore = retrieve_vectorstore_from_chromadb(collection_name)
-#         # search_results = vectorstore.similarity_search(user_prompt, k=5)
-#         all_chunks = []
-        
-       
-
-#         client = Client(Settings(persist_directory=persist_dir))
-#         collections = client.list_collections()
-#         print(f"[Debug] Existing ChromaDB collections: {[c.name for c in collections]}")
-
-#         for group_id in group_ids:
-#             collection_name = f"project_{project_ids[0]}_group_{group_id}"
-#             try:
-#                 vectorstore = retrieve_vectorstore_from_chromadb(collection_name)
-#                 chunks = vectorstore.similarity_search(user_prompt, k=20)
-#                 if chunks:
-#                     print(f"[Debug] Retrieved {len(chunks)} chunks from {collection_name}")
-#                 else:
-#                     print(f"[Debug] No chunks found for {collection_name}")
-
-#         # Log chunks before formatting
-#                 for chunk in chunks:
-#                     print(f"Raw chunk content: {chunk.page_content[:200]}...")  # Debugging first 200 characters
-
-#                 all_chunks.extend(chunks)
-#             except Exception as e:
-#                 logger.error(f"[Error] Failed to retrieve vectorstore for {collection_name}: {e}")
-
-
-#         group_id_map = {group_id: f"Group {i+1}" for i, group_id in enumerate(group_ids)}
-
-#         formatted_chunks = format_chunks_for_prompt(all_chunks,group_id_map)
-#         # Chat history
-#         history_records = db.query(ChatHistory).filter(
-#             ChatHistory.chat_conversation_id == conversation_id,
-#             ChatHistory.is_deleted == False
-#         ).order_by(ChatHistory.created_at.asc()).all()
-
-#         history_prompt = "\n".join([f"User: {h.query}\nAssistant: {h.response}" for h in history_records])
-
-#         # Active instructions
-#         instructions = db.query(Instruction).filter(Instruction.is_deleted == False, Instruction.is_activate == True).all()
-#         instructions_info = "\n".join([f"Instruction: {instr.content}" for instr in instructions])
-#         print("Formated Chunks",formatted_chunks)
-#         # System Prompt
-#         system_prompt = f"""
-# You are a highly capable and context-aware assistant helping a user with information from documents, videos, and previous conversations. Use the instructions and retrieved knowledge to respond in a helpful, clear, and tone-adaptive manner.
-
-# ##  Primary Context (Documents & Video Transcripts):
-# The following is background information from the user’s selected groups. Use it to understand the broader context, tone, and style. Incorporate relevant information, but do not repeat it verbatim unless directly relevant.
-# {formatted_chunks}
-
-# ## Tones:
-# {", ".join(group_info["tones"]).capitalize() or "Neutral"}
-
-# ## Styles:
-# {", ".join(group_info["styles"]).capitalize() or "Plain"}
-
-# ## Chat History:
-# {history_prompt}
-
-# ## Instructions:
-# {instructions_info}
-
-# ## User Prompt:
-# {user_prompt}
-
-# ## Assistant Response:
-# """
-
-#         # Generate response
-#         response = llm.invoke([
-#             {"role": "system", "content": system_prompt},
-#             {"role": "user", "content": user_prompt}
-#         ])
-
-#         # Save to DB
-#         new_chat = ChatHistory(
-#             query=user_prompt.strip(),
-#             response=response.strip(),
-#             context=group_info,
-#             chat_conversation_id=conversation_id,
-#             user_id=current_user.id
-#         )
-#         db.add(new_chat)
-#         db.commit()
-
-#         # Build history for UI
-#         history_ui = [
-#             {
-#                 "sender": "User",
-#                 "message": h.query,
-#                 "response": h.response,
-#                 "timestamp": h.created_at.isoformat()
-#             }
-#             for h in history_records if h.query
-#         ] + [{
-#             "sender": "User",
-#             "message": user_prompt.strip(),
-#             "response": response.strip(),
-#             "timestamp": datetime.datetime.utcnow().isoformat()
-#         }]
-
-#         return JSONResponse(content={
-#             "response": response.strip(),
-#             "conversation_id": conversation_id,
-#             "user_message": user_prompt,
-#             "assistant_message": response.strip(),
-#             "based_on_groups": group_ids,
-#             "tone_used": ", ".join([t.capitalize() for t in group_info["tones"]]),
-#             "style_used": ", ".join([s.capitalize() for s in group_info["styles"]]),
-#             "history": history_ui
-#         })
-
-#     except Exception as e:
-#         logger.error(f"Error: {str(e)}")
-#         raise HTTPException(status_code=500, detail=f"Internal Server Error: {str(e)}")
-    
-#     except Exception as e:
-#         logger.error(f"[Error] Failed to retrieve vectorstore for {collection_name}: {e}")
-#         logger.warning(f"[Warning] Skipping group {group_id}. Possibly missing ChromaDB or no data.")
-
-
-#implementing the chunks index
+
 
 import os
 import re
@@ -352,17 +6,13 @@
 from fastapi import HTTPException
 from fastapi.responses import JSONResponse
 from sqlalchemy.orm import Session
-<<<<<<< HEAD
-from collections import defaultdict
-# from langchain_chroma import Chroma
-=======
 from chromadb import Client
 from chromadb.config import Settings
->>>>>>> 45ea6b80
 from langchain_community.vectorstores import Chroma
 from langchain_ollama import OllamaEmbeddings
 from langchain.schema import Document as LangchainDocument
 from database.models import Group, Document, YouTubeVideo, ChatConversation, ChatHistory, User,  Instruction, timezone
+from langchain.text_splitter import RecursiveCharacterTextSplitter
 from utils.logging_utils import logger
 from config import OLLAMA_RESPONSE_MODEL
 
@@ -412,42 +62,6 @@
         "styles": list(style_set),
         "documents": documents
     }
-
-<<<<<<< HEAD
-def split_text_into_chunks(text: str) -> list:
-    """
-    Splits the input text into evenly sized chunks (by character count), preserving all content.
-
-    Args:
-        text (str): The full input text.
-        max_chunks (int): The maximum number of chunks to return.
-
-    Returns:
-        list: A list of strings, each being a chunk of the input text.
-    """
-    text = text.strip()
-    chunk_size = 300
-    return [text[i:i + chunk_size] for i in range(0, len(text), chunk_size)]
-=======
-# ---------------------------------------------
-# 2. Initialize Chroma Vector Store
-# ---------------------------------------------
-
-# def split_text_into_chunks(text: str, max_chunks: int = 10) -> list:
-#     """
-#     Splits the input text into evenly sized chunks (by character count), preserving all content.
-
-#     Args:
-#         text (str): The full input text.
-#         max_chunks (int): The maximum number of chunks to return.
-
-#     Returns:
-#         list: A list of strings, each being a chunk of the input text.
-#     """
-#     text = text.strip()
-#     total_length = len(text)
-#     chunk_size = total_length // max_chunks + (1 if total_length % max_chunks else 0)
-#     return [text[i:i + chunk_size] for i in range(0, total_length, chunk_size)]
 
 def split_text_with_recursive_splitter(text: str, chunk_size: int = 1000, chunk_overlap: int = 200, max_chunks: int = 10):
     """Spliting the text with chunk and overlap"""
@@ -460,7 +74,6 @@
     
     # Truncate to a maximum number of chunks
     return all_chunks[:max_chunks]
->>>>>>> 45ea6b80
 
 def initialize_chroma_store(group_data: dict, collection_name: str):
     try:
@@ -472,12 +85,8 @@
         combined_documents = [group_data["formatted"]] + group_data["documents"]
         combined_text = "\n\n".join(combined_documents)
 
-<<<<<<< HEAD
-        raw_chunks = split_text_into_chunks(combined_text)
-=======
         # Split into max 10 chunks using equal size method
         raw_chunks = split_text_with_recursive_splitter(combined_text, max_chunks=10)
->>>>>>> 45ea6b80
         all_chunks = [
     LangchainDocument(page_content=chunk, metadata={"group_id": group_data["group_id"],"chunk_index": idx})
     for idx, chunk in enumerate(raw_chunks)
@@ -516,14 +125,10 @@
         persist_directory=persist_dir,
         embedding_function=ollama_embeddings
     )
-<<<<<<< HEAD
-
-=======
     
 # ---------------------------------------------
 # 4. Utility: Get ChromaDB Collection Name
 # ---------------------------------------------
->>>>>>> 45ea6b80
 def get_chromadb_collection_name(group_ids, project_ids):
     if group_ids and project_ids:
         return f"project_{project_ids[0]}_group_{group_ids[0]}"
@@ -549,13 +154,10 @@
 
     return group_ids, project_ids
 
-<<<<<<< HEAD
-=======
 # ---------------------------------------------
 # 6. Main Response Generator Function
 # ---------------------------------------------
 
->>>>>>> 45ea6b80
 def format_chunks_for_prompt(all_chunks, group_id_map):
     from collections import defaultdict
     import re
@@ -567,23 +169,14 @@
         if not content:
             continue
 
-<<<<<<< HEAD
-        grouped_contents[chunk.metadata.get("group_id")].add(cleaned_content)
-=======
         # Clean heading remnants if present
         cleaned_content = re.sub(r"^Formatted content for[^\n]*\n*", "", content, flags=re.IGNORECASE).strip()
->>>>>>> 45ea6b80
 
         group_id = chunk.metadata.get("group_id")
         group_label = group_id_map.get(group_id, f"Group {group_id}" if group_id else "Unknown Group")
 
-<<<<<<< HEAD
-        group_text = "\n\n".join(sorted(contents))
-        formatted.append(f"Formatted content for {group_label}\n\n{group_text}")
-=======
         if cleaned_content not in grouped_contents[group_id]:
             grouped_contents[group_id].append(cleaned_content)
->>>>>>> 45ea6b80
 
     formatted = []
     for group_id, contents in grouped_contents.items():
@@ -635,13 +228,10 @@
                 else:
                     print(f"[Debug] No chunks found for {collection_name}")
 
+        # Log chunks before formatting
                 for chunk in chunks:
-<<<<<<< HEAD
-                    print(f"Raw chunk content: {chunk.page_content[:200]}...")
-=======
                     print(f"Raw chunk content: {chunk.page_content[:200]}...")  # Debugging first 200 characters
                     print(f"Chunk Index: {chunk.metadata.get('chunk_index')}, Length: {len(chunk.page_content)}")
->>>>>>> 45ea6b80
 
                 all_chunks.extend(chunks)
             except Exception as e:
@@ -680,31 +270,6 @@
         print("Formated Chunks",formatted_chunks)
 
         system_prompt = f"""
-<<<<<<< HEAD
-            You are a highly capable and context-aware assistant helping a user with information from documents, videos, and previous conversations. Use the instructions and retrieved knowledge to respond in a helpful, clear, and tone-adaptive manner.
-
-            ##  Primary Context (Documents & Video Transcripts):
-            The following is background information from the user’s selected groups. Use it to understand the broader context, tone, and style. Incorporate relevant information, but do not repeat it verbatim unless directly relevant.
-            {formatted_chunks}
-
-            ## Tones:
-            {", ".join(group_info["tones"]).capitalize() or "Neutral"}
-
-            ## Styles:
-            {", ".join(group_info["styles"]).capitalize() or "Plain"}
-
-            ## Chat History:
-            {history_prompt}
-
-            ## Instructions:
-            {instructions_info}
-
-            ## User Prompt:
-            {user_prompt}
-
-            ## Assistant Response:
-            """
-=======
 You are a YouTube automation assistant helping creators repurpose and remix content from PDFs and videos into engaging scripts, captions, or short-form ideas. 
 
 ## OBJECTIVE:
@@ -746,7 +311,6 @@
 
 ## FINAL OUTPUT:
 """
->>>>>>> 45ea6b80
 
         response = llm.invoke([
             {"role": "system", "content": system_prompt},
@@ -791,9 +355,6 @@
 
     except Exception as e:
         logger.error(f"Error: {str(e)}")
-<<<<<<< HEAD
-        raise HTTPException(status_code=500, detail=f"Server Error while generating Response: {str(e)}")
-=======
         raise HTTPException(status_code=500, detail=f"Internal Server Error: {str(e)}")
     
     except Exception as e:
@@ -803,4 +364,3 @@
 
 
 
->>>>>>> 45ea6b80
