--- conflicted
+++ resolved
@@ -97,16 +97,6 @@
         videos = []
 
         for row in rows:
-<<<<<<< HEAD
-            if isinstance(row.titles, list):
-                all_titles.extend(row.titles)
-            else:
-                all_titles.append(row.titles) 
-
-        logger.info(f"User {user.id} has {len(all_titles)} generated titles.")
-        return {"user_id": user.id, "generated_titles": all_titles}
-    
-=======
             topic = row.video_topic.strip() if row.video_topic else None
             titles_list = row.titles if isinstance(row.titles, list) else []
 
@@ -135,7 +125,6 @@
         }
     except HTTPException:
         raise
->>>>>>> 45ea6b80
     except Exception as e:
         logger.exception(f"Error occurred while fetching grouped titles for user {user.id}: {e}")
         raise HTTPException(status_code=500, detail="An error occurred while retrieving titles.")
