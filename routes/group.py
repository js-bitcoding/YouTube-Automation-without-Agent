import datetime
from typing import List
from fastapi import APIRouter, Depends, File, Form, UploadFile, HTTPException, Query
from fastapi.responses import JSONResponse
from sqlalchemy.orm import Session
from functionality.current_user import get_current_user
from service.group_service import (
    get_user_groups_with_content, 
    update_group, 
    delete_group, 
    process_group_content, 
    get_user_group_with_content_by_id
)
from service.chat_ai_agent_service import initialize_chroma_store
from database.db_connection import get_db
from database.models import Group, Document,  Project, User,YouTubeVideo
from utils.logging_utils import logger

group_router = APIRouter(prefix="/groups")

@group_router.post("/create_empty/")
async def create_empty_group(
    project_id: str = Query(...),
    name: str = Form("Untitled Group"),
    db: Session = Depends(get_db),
    current_user: User = Depends(get_current_user)
):
    """
    Creates an empty group for a project, associated with the current user.

    Args:
        project_id (int): ID of the project the group is associated with.
        name (str): Name of the new group (defaults to "Untitled Group").
        db (Session): SQLAlchemy DB session.
        current_user (User): Authenticated user.

    Returns:
        dict: Confirmation message and details of the newly created group.
    """
    try:
        if project_id.strip().lower() == "string" or not project_id.strip():
            raise HTTPException(status_code=400, detail="❌ project_id cannot be empty or 'string'.")

        try:
            project_id = int(project_id)
        except ValueError:
            raise HTTPException(status_code=400, detail="❌ project_id must be a valid integer.")

        if name.strip().lower() == "string" or not name.strip():
            raise HTTPException(status_code=400, detail="❌ Group name cannot be empty.")

        logger.info(f"Creating empty group for project ID {project_id} by user {current_user.id}")

        project = db.query(Project).filter(Project.id == project_id, Project.is_deleted == False).first()
        if not project:
            logger.warning(f"Project with ID {project_id} not found for user {current_user.id}")
            raise HTTPException(status_code=400, detail="Project not found.")

        new_group = Group(
            name=name,
            user_id=current_user.id,
            project_id=project_id,
            created_time=datetime.datetime.now()
        )

        db.add(new_group)
        db.commit()
        db.refresh(new_group)

        logger.info(f"Group {new_group.id} created successfully")
        return JSONResponse(content={
            "message": "Empty group created successfully.",
            "group_id": new_group.id,
            "name": new_group.name,
            "created_time": new_group.created_time.isoformat()
        })

    except HTTPException:
        raise
    except Exception as e:
        logger.exception(f"Unexpected error while creating group for project ID {project_id}: {e}")
<<<<<<< HEAD
        raise HTTPException(status_code=500, detail=f"Unexpected error while creating group for project ID {project_id}: {e}")
=======
        raise HTTPException(status_code=500, detail="Internal server error while creating group for project ID")
>>>>>>> 45ea6b80

@group_router.put("/{group_id}/")
def update_group_api(
    group_id: int, 
    group_name: str = Query(...), 
    db: Session = Depends(get_db), 
    current_user: User = Depends(get_current_user)
    ):
    """
    Updates a group's name for the specified group ID.

    Args:
        group_id (str): ID of the group to update (as string to allow validation).
        name (str): New name for the group.
        db (Session): SQLAlchemy DB session.
        current_user (User): Authenticated user.

    Returns:
        Group: The updated group details.

    Raises:
        HTTPException: If the user is unauthorized or input is invalid.
    """
    try:
        if group_name.strip().lower() == "string" or not group_name.strip():
            raise HTTPException(status_code=400, detail="❌ Group name cannot be empty.")

        logger.info(f"User {current_user.id} is updating group {group_id} with name '{group_name}'")

        group = update_group(db, group_id, group_name.strip(), current_user.id)
        if not group:
            logger.warning(f"Unauthorized update attempt for group {group_id} by user {current_user.id}")
            raise HTTPException(status_code=403, detail="You are not authorized to update this group")

        logger.info(f"Group {group_id} updated successfully by user {current_user.id}")
        return group

    except HTTPException:
        raise
    except Exception as e:
        logger.exception(f"Unexpected error while updating group {group_id}: {e}")
<<<<<<< HEAD
        raise HTTPException(status_code=500, detail=f"Unexpected error while updating group {group_id}: {e}")


=======
        raise HTTPException(status_code=500, detail="Internal server error while updating group")
    
>>>>>>> 45ea6b80
@group_router.put("/update-content")
async def update_group_content(
    project_id: int,
    group_id: int,
    files: List[UploadFile] = File(None),
    youtube_links: List[str] = Form(default=[]),
    db: Session = Depends(get_db),
    current_user: User = Depends(get_current_user)
) -> dict:
    """
    Process uploaded documents and YouTube links for a group and store them in vector DB.

    Args:
        project_id (int): ID of the project.
        group_id (int): ID of the group.
        files (List[UploadFile]): Uploaded files.
        youtube_links (List[str]): Provided YouTube links.
        db (Session): SQLAlchemy DB session.
        current_user (User): Authenticated user.

    Returns:
        dict: Contains the list of documents and videos added to the group.
    """
    try:
        logger.info(f"Updating content for group {group_id} under project {project_id} by user {current_user.id}")
<<<<<<< HEAD

=======
      
>>>>>>> 45ea6b80
        project = db.query(Project).filter(
            Project.id == project_id,
            Project.user_id == current_user.id,
            Project.is_deleted == False
        ).first()
        if not project:
            logger.error(f"Project {project_id} not found for user {current_user.id}")
            raise HTTPException(status_code=400, detail="Project not found.")

        group = db.query(Group).filter(
            Group.id == group_id,
            Group.project_id == project_id,
            Group.is_deleted == False
        ).first()
        if not group:
            logger.warning(f"Group {group_id} not found under project {project_id}")
            raise HTTPException(status_code=404, detail="Group not found.")

        if files is None:
            files = []

        valid_links = [link.strip() for link in youtube_links if link.strip()]
        valid_files = [file for file in files if file.filename and file.content_type.startswith("application/")]

        if not valid_files and not valid_links:
            raise HTTPException(status_code=400, detail="❌ Please provide at least one document or YouTube link.")

<<<<<<< HEAD
=======
        
>>>>>>> 45ea6b80
        results = await process_group_content(
            project_id=project_id,
            group_id=group_id,
            files=valid_files,
            youtube_links=valid_links,
            db=db,
            current_user=current_user
        )

        if not results.get("documents") and not results.get("videos"):
            logger.warning("Process returned no documents or videos")
            raise HTTPException(status_code=400, detail="No valid documents or YouTube links processed.")

<<<<<<< HEAD
=======
      
>>>>>>> 45ea6b80
        saved_documents = db.query(Document).filter(Document.group_id == group_id).all()
        document_texts = [doc.content for doc in saved_documents if doc.content]

        saved_videos = db.query(YouTubeVideo).filter(YouTubeVideo.group_id == group_id).all()
        youtube_transcripts = [video.transcript for video in saved_videos if video.transcript]
        
<<<<<<< HEAD
=======
        
        
>>>>>>> 45ea6b80
        mixed_content = document_texts + youtube_transcripts

        if not mixed_content:
            logger.warning("No content found to embed into ChromaDB.")
            raise HTTPException(status_code=400, detail="❌ No content available for ChromaDB storage.")

        group_data = {
            "group_id": group.id,
            "formatted": f"Formatted content for the group {group_id} ",
            "documents": mixed_content
        }

        collection_name = f"project_{project_id}_group_{group_id}"

<<<<<<< HEAD
=======
      
>>>>>>> 45ea6b80
        try:
            vectorstore, all_chunks, collection_id, embedding = initialize_chroma_store(group_data, collection_name)
            logger.info(f"✅ Chroma Collection ID: {collection_id}")
            logger.info(f"✅ Chroma Embedding is : {embedding}")
        except Exception as e:
            logger.error(f"🚨 Error initializing Chroma store: {str(e)}")
            raise HTTPException(status_code=500, detail="Error initializing Chroma store")

        return JSONResponse(content=results)

    except HTTPException:
        raise
    except Exception as e:
        logger.exception(f"Unexpected error updating content for group {group_id} under project {project_id}: {e}")
<<<<<<< HEAD
        raise HTTPException(status_code=500, detail=f"You cannot update this group content {e}")
=======
        raise HTTPException(status_code=500, detail=f"Internal server error error updating content for group {group_id} under project {project_id}")
>>>>>>> 45ea6b80
    
@group_router.delete("/delete-content")
async def delete_group_content(
    project_id: int = Query(...),
    group_id: int = Query(...),
    document_ids: List[int] = Query(default=[]),
    youtube_video_ids: List[int] = Query(default=[]),
    db: Session = Depends(get_db),
    current_user: User = Depends(get_current_user)
):
    """
    Deletes specified documents and YouTube videos from a group under a project.

    Args:
        project_id (int): ID of the project the group belongs to.
        group_id (int): ID of the group from which content is being deleted.
        document_ids (List[int]): List of document IDs to delete.
        youtube_video_ids (List[int]): List of YouTube video IDs to delete.
        db (Session): SQLAlchemy DB session.
        current_user (User): Authenticated user.

    Returns:
        dict: Contains lists of deleted document IDs, deleted video IDs, and any errors encountered.

    Raises:
        HTTPException: If project or group is not found, or if no valid content IDs are provided.
    """
    logger.info(f"Deleting content from group {group_id} by user {current_user.id}")
    results = {"documents_deleted": [], "videos_deleted": [], "errors": []}

    try:
        project = db.query(Project).filter(
            Project.id == project_id, 
            Project.user_id == current_user.id,
            Project.is_deleted == False
        ).first()

        if not project:
            logger.error(f"Project {project_id} not found or has been deleted for user {current_user.id}")
            raise HTTPException(status_code=400, detail="Project not found or has been deleted.")

        group = db.query(Group).filter(
            Group.id == group_id,
            Group.project_id == project_id,
            Group.is_deleted == False
        ).first()

        if not group:
            logger.warning(f"Group {group_id} not found during delete-content")
            raise HTTPException(status_code=404, detail="Group not found.")

        if document_ids:
            documents = db.query(Document).filter(
                Document.id.in_(document_ids),
                Document.group_id == group_id,
                Document.is_deleted == False
            ).all()
            for doc in documents:
                try:
                    doc.is_deleted = True
                    results["documents_deleted"].append(doc.id)
                except Exception as e:
                    logger.exception(f"Error deleting document ID {doc.id}: {e}")
                    results["errors"].append(f"Document ID {doc.id}: {str(e)}")
            db.commit()

        if youtube_video_ids:
            videos = db.query(YouTubeVideo).filter(
                YouTubeVideo.id.in_(youtube_video_ids),
                YouTubeVideo.group_id == group_id,
                YouTubeVideo.is_deleted == False
            ).all()
            for vid in videos:
                try:
                    vid.is_deleted = True
                    results["videos_deleted"].append(vid.id)
                except Exception as e:
                    logger.exception(f"Error deleting video ID {vid.id}: {e}")
                    results["errors"].append(f"Video ID {vid.id}: {str(e)}")
            db.commit()

        if not results["documents_deleted"] and not results["videos_deleted"]:
            logger.warning("No valid document or video IDs found for deletion")
            raise HTTPException(status_code=400, detail="No valid document or video IDs provided.")

        logger.info(f"Deleted content result for group {group_id}: {results}")
        return JSONResponse(content=results)

    except HTTPException:
        raise
    except Exception as e:
        logger.exception(f"Unexpected error during delete-content: {e}")
        raise HTTPException(status_code=500, detail="Failed during content deletion.")

@group_router.delete("/{group_id}/")
def delete_group_api(group_id: int, db: Session = Depends(get_db), current_user: User = Depends(get_current_user)):
    """
    Deletes a group after validating user permissions.

    Args:
        group_id (int): ID of the group to delete.
        db (Session): SQLAlchemy DB session.
        current_user (User): Authenticated user.

    Returns:
        dict: Confirmation message indicating successful deletion.

    Raises:
        HTTPException: If the group is not found, or the user is unauthorized.
    """
    logger.info(f"User {current_user.id} requesting delete for group {group_id}")

    try:
        group = delete_group(db, group_id, current_user.id)
        if not group:
            logger.warning(f"Group {group_id} not found or unauthorized deletion attempt by user {current_user.id}")
            raise HTTPException(status_code=403, detail="Group not found or you are not authorized to delete it.")

        logger.info(f"Group {group_id} deleted successfully by user {current_user.id}")
        return {"message": "✅ Group deleted successfully."}

    except HTTPException:
        raise
    except Exception as e:
        logger.exception(f"Unexpected error deleting group {group_id}: {str(e)}")
        raise HTTPException(status_code=500, detail="Failed while deleting the group.")

@group_router.get("/")
def get_user_groups_with_content_api(
    db: Session = Depends(get_db),
    current_user: User = Depends(get_current_user)
):
    """
    Retrieves all groups and their associated content for the current user.

    Args:
        db (Session): SQLAlchemy DB session.
        current_user (User): Authenticated user.

    Returns:
        dict: A list of groups with associated content.

    Raises:
        HTTPException: If no groups are found for the current user.
    """
    logger.info(f"User {current_user.id} is requesting all groups and their content.")

    try:
        content = get_user_groups_with_content(current_user.id, db)

        if not content:
            logger.info(f"No groups found for user {current_user.id}.")
            raise HTTPException(status_code=404, detail="No groups found for the current user.")

        logger.info(f"Successfully fetched {len(content)} groups with content for user {current_user.id}.")
        return {"groups": content}
    except HTTPException:
        raise
    except Exception as e:
        logger.exception(f"Error occurred while fetching groups for user {current_user.id}: {str(e)}")
        raise HTTPException(status_code=500, detail="An error occurred while fetching groups and content.")

@group_router.get("/{group_id}/")
def get_user_group_with_content_api(
    group_id: int,
    db: Session = Depends(get_db),
    current_user: User = Depends(get_current_user)
):
    """
    Retrieves the content of a specific group for the current user.

    Args:
        group_id (int): The ID of the group to retrieve.
        db (Session): SQLAlchemy DB session.
        current_user (User): Authenticated user.

    Returns:
        dict: The group with its associated content.

    Raises:
        HTTPException: If the group is not found or the user is not authorized to access it.
    """
    logger.info(f"User {current_user.id} is requesting content for group {group_id}.")

    try:
        content = get_user_group_with_content_by_id(group_id, current_user.id, db)

        if not content:
            logger.warning(f"Group {group_id} not found for user {current_user.id} or unauthorized access.")
            raise HTTPException(status_code=404, detail="Group not found or unauthorized access.")

        logger.info(f"Successfully retrieved content for group {group_id} for user {current_user.id}.")
        return {"group": content}
    except HTTPException:
        raise
    except Exception as e:
        logger.exception(f"Error occurred while fetching content for group {group_id} by user {current_user.id}: {str(e)}")
        raise HTTPException(status_code=500, detail="An error occurred while retrieving the group content.")<|MERGE_RESOLUTION|>--- conflicted
+++ resolved
@@ -79,11 +79,7 @@
         raise
     except Exception as e:
         logger.exception(f"Unexpected error while creating group for project ID {project_id}: {e}")
-<<<<<<< HEAD
         raise HTTPException(status_code=500, detail=f"Unexpected error while creating group for project ID {project_id}: {e}")
-=======
-        raise HTTPException(status_code=500, detail="Internal server error while creating group for project ID")
->>>>>>> 45ea6b80
 
 @group_router.put("/{group_id}/")
 def update_group_api(
@@ -125,14 +121,9 @@
         raise
     except Exception as e:
         logger.exception(f"Unexpected error while updating group {group_id}: {e}")
-<<<<<<< HEAD
         raise HTTPException(status_code=500, detail=f"Unexpected error while updating group {group_id}: {e}")
 
 
-=======
-        raise HTTPException(status_code=500, detail="Internal server error while updating group")
-    
->>>>>>> 45ea6b80
 @group_router.put("/update-content")
 async def update_group_content(
     project_id: int,
@@ -158,11 +149,7 @@
     """
     try:
         logger.info(f"Updating content for group {group_id} under project {project_id} by user {current_user.id}")
-<<<<<<< HEAD
-
-=======
-      
->>>>>>> 45ea6b80
+
         project = db.query(Project).filter(
             Project.id == project_id,
             Project.user_id == current_user.id,
@@ -190,10 +177,6 @@
         if not valid_files and not valid_links:
             raise HTTPException(status_code=400, detail="❌ Please provide at least one document or YouTube link.")
 
-<<<<<<< HEAD
-=======
-        
->>>>>>> 45ea6b80
         results = await process_group_content(
             project_id=project_id,
             group_id=group_id,
@@ -207,21 +190,12 @@
             logger.warning("Process returned no documents or videos")
             raise HTTPException(status_code=400, detail="No valid documents or YouTube links processed.")
 
-<<<<<<< HEAD
-=======
-      
->>>>>>> 45ea6b80
         saved_documents = db.query(Document).filter(Document.group_id == group_id).all()
         document_texts = [doc.content for doc in saved_documents if doc.content]
 
         saved_videos = db.query(YouTubeVideo).filter(YouTubeVideo.group_id == group_id).all()
         youtube_transcripts = [video.transcript for video in saved_videos if video.transcript]
         
-<<<<<<< HEAD
-=======
-        
-        
->>>>>>> 45ea6b80
         mixed_content = document_texts + youtube_transcripts
 
         if not mixed_content:
@@ -236,10 +210,6 @@
 
         collection_name = f"project_{project_id}_group_{group_id}"
 
-<<<<<<< HEAD
-=======
-      
->>>>>>> 45ea6b80
         try:
             vectorstore, all_chunks, collection_id, embedding = initialize_chroma_store(group_data, collection_name)
             logger.info(f"✅ Chroma Collection ID: {collection_id}")
@@ -254,11 +224,7 @@
         raise
     except Exception as e:
         logger.exception(f"Unexpected error updating content for group {group_id} under project {project_id}: {e}")
-<<<<<<< HEAD
         raise HTTPException(status_code=500, detail=f"You cannot update this group content {e}")
-=======
-        raise HTTPException(status_code=500, detail=f"Internal server error error updating content for group {group_id} under project {project_id}")
->>>>>>> 45ea6b80
     
 @group_router.delete("/delete-content")
 async def delete_group_content(
