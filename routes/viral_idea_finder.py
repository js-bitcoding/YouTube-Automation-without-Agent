--- conflicted
+++ resolved
@@ -1,234 +1,9 @@
-# from pydantic import BaseModel
-# from sqlalchemy.orm import Session
-# from typing import Optional
-# from database.db_connection import get_db
-# from database.models import Video, Channel
-# from database.schemas import SaveVideoRequest
-# from database.models import User, UserSavedVideo
-# from functionality.current_user import get_current_user
-# from fastapi import APIRouter, Depends, Query, HTTPException,Body
-# from service.youtube_service import fetch_youtube_videos, fetch_video_by_id,fetch_homepage_videos,fetch_related_videos
-# from service.engagement_service import calculate_engagement_rate, calculate_view_to_subscriber_ratio, calculate_view_velocity
-
-# router = APIRouter()
-# saved_videos = []
-
-# class VideoSaveRequest(BaseModel):
-#     video_id: str
-#     title: str
-#     description: str
-
-# @router.get("/videos")
-# async def get_homepage_videos():
-#     """
-#     Fetches popular YouTube videos for the homepage and returns them as JSON.
-#     """
-#     videos = fetch_homepage_videos()  # Call the dedicated function for home page videos
-#     return {"videos": videos}
-
-# @router.get("/search/")
-# def get_videos(
-#     query: str, 
-#     max_results: int = Query(10, description="Number of results to return", ge=1, le=50),
-#     duration_category: str = Query(None, description="Filter by duration: short, medium, long"),
-#     min_views: int = Query(None, description="Minimum views required"),
-#     min_subscribers: int = Query(None, description="Minimum subscriber count"),
-#     upload_date: str = Query(None, description="Filter by upload date: today, this week, this month, this year"),
-#     db: Session = Depends(get_db)
-# ):
-#     """
-#     Fetches popular YouTube videos for the Using Filters and returns them as JSON.
-#     """
-#     return fetch_youtube_videos(query, max_results, duration_category, min_views, min_subscribers, upload_date)
-
-# @router.get("/video/{videoid}")
-# def get_video_details(videoid: str):
-#     """
-#     Get Video For the Specific Video ID
-#     """
-#     video_data = fetch_video_by_id(videoid)
-#     return video_data
-
-# @router.get("/related_videos/{video_id}")
-# def get_related_videos(
-#     video_id: str,
-#     max_results: int = Query(5, description="Number of related videos to return", ge=1, le=50),
-#     db: Session = Depends(get_db)
-# ):
-#     """Get Related Video by the Specific Video"""
-#     return fetch_related_videos(video_id, max_results)
-
-# @router.post("/video/save/{video_id}")
-# def save_video(
-#     video_id: str, 
-#     data: Optional[SaveVideoRequest] = Body(default=None),  
-#     db: Session = Depends(get_db), 
-#     user: User = Depends(get_current_user)
-#     ):
-#     """API endpoint to save a video by video ID."""
-#     print(f"Saving video {video_id} for user {user.id}")
-
-#     video_details = fetch_video_by_id(video_id)
-
-#     if "error" in video_details:
-#         raise HTTPException(status_code=404, detail="Video not found")
-
-#     user = db.query(User).filter(User.id == user.id).first()
-#     if not user:
-#         raise HTTPException(status_code=404, detail="User not found")
-
-#     existing_channel = db.query(Channel).filter_by(channel_id=video_details["channel_id"]).first()
-    
-#     if not existing_channel:
-#         new_channel = Channel(
-#             channel_id=video_details["channel_id"],
-#             name=video_details["channel_name"],
-#             total_subscribers=video_details["subscribers"]
-#         )
-#         db.add(new_channel)
-#         db.commit()  
-
-#     existing_video = db.query(Video).filter_by(video_id=video_id).first()
-
-#     if not existing_video:
-#         video_details["view_to_subscriber_ratio"] = calculate_view_to_subscriber_ratio(video_details["views"], video_details["subscribers"])
-#         video_details["view_velocity"] = calculate_view_velocity(video_details)
-#         video_details["engagement_rate"] = calculate_engagement_rate(video_details)
-
-#         new_video = Video(
-#             video_id=video_details["video_id"],
-#             title=video_details["title"],
-#             channel_id=video_details["channel_id"],
-#             channel_name=video_details["channel_name"],
-#             upload_date=video_details["upload_date"],
-#             thumbnail=video_details["thumbnail"],
-#             video_url=video_details["video_url"],
-#             views=video_details["views"],
-#             likes=video_details["likes"],
-#             comments=video_details["comments"],
-#             subscribers=video_details["subscribers"],
-#             engagement_rate=video_details["engagement_rate"],
-#             view_to_subscriber_ratio=video_details["view_to_subscriber_ratio"],
-#             view_velocity=video_details["view_velocity"]
-#         )
-
-#         db.add(new_video)
-#         db.commit()
-#         db.refresh(new_video)
-#         video = new_video  
-#     else:
-#         video = existing_video  
-
-#     existing_entry = (
-#         db.query(UserSavedVideo)
-#         .filter(UserSavedVideo.user_id == user.id, UserSavedVideo.video_id == video_id)
-#         .first()
-#     )
-
-#     if existing_entry:
-#         raise HTTPException(status_code=400, detail="Video already saved")
-
-#     saved_video = UserSavedVideo(user_id=user.id, video_id=video_id)
-#     db.add(saved_video)
-#     db.commit()
-#     db.refresh(saved_video)
-
-#     # Check and print incoming data
-#     if data:
-#         print(f"Incoming data: {data.note}")
-#     else:
-#         print("No data received.")
-
-#     print(f"Saved video {video_id} successfully for user {user.id}!")
-
-#     return {"message": "Video saved successfully!", "video_id": video_id}
-
-# @router.get("/video/saved/")
-# def get_saved_videos(
-#     db: Session = Depends(get_db), 
-#     user: User = Depends(get_current_user)
-# ):
-#     """Retrieve all non-deleted saved videos for the current user."""
-
-#     saved_videos = (
-#         db.query(Video)
-#         .join(UserSavedVideo, Video.video_id == UserSavedVideo.video_id)
-#         .filter(
-#             UserSavedVideo.user_id == user.id,
-#             UserSavedVideo.is_deleted == False  # Exclude soft-deleted videos
-#         )
-#         .all()
-#     )
-
-#     print(f"User {user.id} saved videos:", saved_videos)  
-
-#     if not saved_videos:
-#         return {"message": "You have no saved videos."}
-
-#     return {
-#         "saved_videos": [
-#             {
-#                 "video_id": video.video_id,
-#                 "title": video.title,
-#                 "channel_id": video.channel_id,
-#                 "channel_name": video.channel_name,
-#                 "upload_date": video.upload_date,
-#                 "thumbnail": video.thumbnail,
-#                 "video_url": video.video_url,
-#                 "views": video.views,
-#                 "likes": video.likes,
-#                 "comments": video.comments,
-#                 "subscribers": video.subscribers,
-#                 "engagement_rate": video.engagement_rate,
-#                 "view_to_subscriber_ratio": video.view_to_subscriber_ratio,
-#                 "view_velocity": video.view_velocity,
-#             }
-#             for video in saved_videos
-#         ]
-#     }
-
-# @router.delete("/video/save/{video_id}")
-# def delete_saved_video(
-#     video_id: str, 
-#     db: Session = Depends(get_db), 
-#     user: User = Depends(get_current_user)
-# ):
-#     """API endpoint to soft-delete a saved video by video ID."""
-#     print(f"Soft-deleting saved video {video_id} for user {user.id}")
-
-#     # Find the saved video that is not already deleted
-#     existing_entry = (
-#         db.query(UserSavedVideo)
-#         .filter(
-#             UserSavedVideo.user_id == user.id,
-#             UserSavedVideo.video_id == video_id,
-#             UserSavedVideo.is_deleted == False  # Only consider non-deleted records
-#         )
-#         .first()
-#     )
-
-#     if not existing_entry:
-#         raise HTTPException(status_code=404, detail="Saved video not found for this user")
-
-#     # Perform soft delete
-#     existing_entry.is_deleted = True
-#     db.commit()
-
-#     print(f"Soft-deleted saved video {video_id} for user {user.id} successfully!")
-
-#     return {
-#         "message": f"Video with ID {video_id} has been marked as deleted from your saved videos."
-#     }
-
-
 from pydantic import BaseModel
 from sqlalchemy.orm import Session
-from typing import Optional
 from database.db_connection import get_db
 from database.models import Video, Channel, User, UserSavedVideo
-from database.schemas import SaveVideoRequest
 from functionality.current_user import get_current_user
-from fastapi import APIRouter, Depends, Query, HTTPException, Body
+from fastapi import APIRouter, Depends, Query, HTTPException
 from service.youtube_service import fetch_youtube_videos, fetch_video_by_id, fetch_homepage_videos, fetch_related_videos
 from service.engagement_service import calculate_engagement_rate, calculate_view_to_subscriber_ratio, calculate_view_velocity
 
@@ -299,100 +74,6 @@
         print(f"Error fetching related videos: {e}")
         raise HTTPException(status_code=500, detail="Failed to fetch related videos")
 
-# @router.post("/video/save/{video_id}")
-# def save_video(
-#     video_id: str, 
-#     # data: Optional[SaveVideoRequest] = Body(default=None),  
-#     db: Session = Depends(get_db), 
-#     user: User = Depends(get_current_user)
-#     ):
-#     """API endpoint to save a video by video ID."""
-#     try:
-#         print(f"Saving video {video_id} for user {user.id}")
-
-#         # Fetch video details
-#         video_details = fetch_video_by_id(video_id)
-#         if "error" in video_details:
-#             raise HTTPException(status_code=404, detail="Video not found")
-
-#         # Get user from the database
-#         user_in_db = db.query(User).filter(User.id == user.id).first()
-#         if not user_in_db:
-#             raise HTTPException(status_code=404, detail="User not found")
-
-#         # Check if the channel exists, otherwise create it
-#         existing_channel = db.query(Channel).filter_by(channel_id=video_details["channel_id"]).first()
-#         if not existing_channel:
-#             new_channel = Channel(
-#                 channel_id=video_details["channel_id"],
-#                 name=video_details["channel_name"],
-#                 total_subscribers=video_details["subscribers"]
-#             )
-#             db.add(new_channel)
-#             db.commit()
-
-#         # Check if the video exists, otherwise create it
-#         existing_video = db.query(Video).filter_by(video_id=video_id).first()
-#         if not existing_video:
-#             video_details["view_to_subscriber_ratio"] = calculate_view_to_subscriber_ratio(video_details["views"], video_details["subscribers"])
-#             video_details["view_velocity"] = calculate_view_velocity(video_details)
-#             video_details["engagement_rate"] = calculate_engagement_rate(video_details)
-
-#             new_video = Video(
-#                 video_id=video_details["video_id"],
-#                 title=video_details["title"],
-#                 channel_id=video_details["channel_id"],
-#                 channel_name=video_details["channel_name"],
-#                 upload_date=video_details["upload_date"],
-#                 thumbnail=video_details["thumbnail"],
-#                 video_url=video_details["video_url"],
-#                 views=video_details["views"],
-#                 likes=video_details["likes"],
-#                 comments=video_details["comments"],
-#                 subscribers=video_details["subscribers"],
-#                 engagement_rate=video_details["engagement_rate"],
-#                 view_to_subscriber_ratio=video_details["view_to_subscriber_ratio"],
-#                 view_velocity=video_details["view_velocity"]
-#             )
-
-#             db.add(new_video)
-#             db.commit()
-#             db.refresh(new_video)
-#             video = new_video
-#         else:
-#             video = existing_video
-
-#         # Check if the video has already been saved by the user
-#         existing_entry = (
-#             db.query(UserSavedVideo)
-#             .filter(UserSavedVideo.user_id == user.id, UserSavedVideo.video_id == video_id)
-#             .first()
-#         )
-#         if existing_entry:
-#             raise HTTPException(status_code=400, detail="Video already saved")
-
-#         # Save the new user-video relationship
-#         saved_video = UserSavedVideo(user_id=user.id, video_id=video_id)
-#         db.add(saved_video)
-#         db.commit()
-#         db.refresh(saved_video)
-
-#         # Check and print incoming data
-        
-#         print(f"Saved video {video_id} successfully for user {user.id}!")
-
-#         return {"message": "Video saved successfully!", "video_id": video_id}
-
-#     except HTTPException as e:
-#         # Handle HTTPException (e.g., 404 not found, 400 bad request)
-#         print(f"HTTP Exception occurred: {e.detail}")
-#         raise e  # Re-raise the HTTPException
-
-#     except Exception as e:
-#         # Catch any other unexpected errors
-#         print(f"An error occurred: {str(e)}")
-#         raise HTTPException(status_code=500, detail="An internal server error occurred")
-
 @router.post("/video/save/{video_id}")
 def save_video(
     video_id: str,  
@@ -408,19 +89,10 @@
         if "error" in video_details:
             raise HTTPException(status_code=404, detail="Video not found")
 
-<<<<<<< HEAD
         user_record = db.query(User).filter(User.id == user.id).first()
         if not user_record:
             raise HTTPException(status_code=404, detail="User not found")
 
-=======
-        # Get user from the database
-        user_in_db = db.query(User).filter(User.id == user.id).first()
-        if not user_in_db:
-            raise HTTPException(status_code=404, detail="User not found")
-
-        # Check if the channel exists, otherwise create it
->>>>>>> 45ea6b80
         existing_channel = db.query(Channel).filter_by(channel_id=video_details["channel_id"]).first()
         if not existing_channel:
             new_channel = Channel(
@@ -431,10 +103,6 @@
             db.add(new_channel)
             db.commit()
 
-<<<<<<< HEAD
-=======
-        # Check if the video exists, otherwise create it
->>>>>>> 45ea6b80
         existing_video = db.query(Video).filter_by(video_id=video_id).first()
         if not existing_video:
             video_details["view_to_subscriber_ratio"] = calculate_view_to_subscriber_ratio(video_details["views"], video_details["subscribers"])
@@ -465,8 +133,6 @@
         else:
             video = existing_video
 
-<<<<<<< HEAD
-=======
         # Check if the video has already been saved by the user
         existing_entry = (
             db.query(UserSavedVideo)
@@ -481,7 +147,6 @@
             print(f"Soft-deleted entry for video {video_id} removed")
 
         # Check again if the video is saved by the user after soft delete (or if it was never saved)
->>>>>>> 45ea6b80
         existing_entry = (
             db.query(UserSavedVideo)
             .filter(UserSavedVideo.user_id == user.id, UserSavedVideo.video_id == video_id)
@@ -491,10 +156,6 @@
         if existing_entry:
             raise HTTPException(status_code=400, detail="Video already saved")
 
-<<<<<<< HEAD
-=======
-        # Save the new user-video relationship
->>>>>>> 45ea6b80
         saved_video = UserSavedVideo(user_id=user.id, video_id=video_id)
         db.add(saved_video)
         db.commit()
@@ -510,7 +171,6 @@
         raise e  # Re-raise the HTTPException
 
     except Exception as e:
-        # Catch any other unexpected errors
         print(f"An error occurred: {str(e)}")
         raise HTTPException(status_code=500, detail="An internal server error occurred")
 
